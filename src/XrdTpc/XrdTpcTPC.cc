
#include "XrdHttp/XrdHttpExtHandler.hh"
#include "XrdOuc/XrdOucEnv.hh"
#include "XrdSec/XrdSecEntity.hh"
#include "XrdSfs/XrdSfsInterface.hh"
#include "XrdSys/XrdSysAtomics.hh"
#include "XrdVersion.hh"

#include <curl/curl.h>

#include <dlfcn.h>
#include <fcntl.h>

#include <algorithm>
#include <memory>
#include <sstream>
#include <stdexcept>

#include "XrdTpcState.hh"
#include "XrdTpcStream.hh"
#include "XrdTpcTPC.hh"
#include "XrdTpcCurlMulti.hh"

using namespace TPC;

uint64_t TPCHandler::m_monid{0};
int TPCHandler::m_marker_period = 5;
size_t TPCHandler::m_block_size = 16*1024*1024;
XrdSysMutex TPCHandler::m_monid_mutex;

XrdVERSIONINFO(XrdHttpGetExtHandler, HttpTPC);


// We need to utilize the full URL (including the query string), not just the
// resource name.  The query portion is hidden in the `xrd-http-query` header;
// we take this out and combine it with the resource name.
//
// One special key is `authz`; this is always stripped out and copied to the Authorization
// header (which will later be used for XrdSecEntity).  The latter copy is only done if
// the Authorization header is not already present.
static std::string prepareURL(XrdHttpExtReq &req) {
  std::map<std::string, std::string>::const_iterator iter = req.headers.find("xrd-http-query");
  if (iter == req.headers.end() || iter->second.empty()) {return req.resource;}

  auto has_authz_header = req.headers.find("Authorization") != req.headers.end();

  std::istringstream requestStream(iter->second);
  std::string token;
  std::stringstream result;
  bool found_first_header = false;
  while (std::getline(requestStream, token, '&')) {
    if (token.empty()) {
      continue;
    } else if (!strncmp(token.c_str(), "authz=", 6)) {
      if (!has_authz_header) {
        req.headers["Authorization"] = token.substr(6);
        has_authz_header = true;
      }
    } else if (!found_first_header) {
      result << "?" << token;
      found_first_header = true;
    } else {
      result << "&" << token;
    }
  }

  return req.resource + result.str().c_str();
}


bool TPCHandler::MatchesPath(const char *verb, const char *path) {
    return !strcmp(verb, "COPY") || !strcmp(verb, "OPTIONS");
}

static std::string PrepareURL(const std::string &input) {
    if (!strncmp(input.c_str(), "davs://", 7)) {
        return "https://" + input.substr(7);
    }
    return input;
}

int TPCHandler::ProcessReq(XrdHttpExtReq &req) {
    if (req.verb == "OPTIONS") {
        return ProcessOptionsReq(req);
    }
    auto header = req.headers.find("Credential");
    if (header != req.headers.end()) {
        if (header->second != "none") {
            m_log.Emsg("ProcessReq", "COPY requested an unsupported credential type: ", header->second.c_str());
            return req.SendSimpleResp(400, NULL, NULL, "COPY requestd an unsupported Credential type", 0);
        }
    }
    header = req.headers.find("Source");
    if (header != req.headers.end()) {
        std::string src = PrepareURL(header->second);
        return ProcessPullReq(src, req);
    }
    header = req.headers.find("Destination");
    if (header != req.headers.end()) {
        return ProcessPushReq(header->second, req);
    }
    m_log.Emsg("ProcessReq", "COPY verb requested but no source or destination specified.");
    return req.SendSimpleResp(400, NULL, NULL, "No Source or Destination specified", 0);
}

TPCHandler::~TPCHandler() {
    m_sfs = NULL;
}

TPCHandler::TPCHandler(XrdSysError *log, const char *config, XrdOucEnv *myEnv) :
        m_desthttps(false),
<<<<<<< HEAD
        m_log(log->logger(), "TPC_"),
        m_handle_base(NULL),
        m_handle_chained(NULL)
=======
        m_log(*log),
        m_sfs(NULL)
>>>>>>> 705940f8
{
    if (!Configure(config, myEnv)) {
        throw std::runtime_error("Failed to configure the HTTP third-party-copy handler.");
    }
}

/**
 * Handle the OPTIONS verb as we have added a new one...
 */
int TPCHandler::ProcessOptionsReq(XrdHttpExtReq &req) {
    return req.SendSimpleResp(200, NULL, (char *) "DAV: 1\r\nDAV: <http://apache.org/dav/propset/fs/1>\r\nAllow: HEAD,GET,PUT,PROPFIND,DELETE,OPTIONS,COPY", NULL, 0);
}

std::string TPCHandler::GetAuthz(XrdHttpExtReq &req) {
    std::string authz;
    auto authz_header = req.headers.find("Authorization");
    if (authz_header != req.headers.end()) {
        char * quoted_url = quote(authz_header->second.c_str());
        std::stringstream ss;
        ss << "authz=" << quoted_url;
        free(quoted_url);
        authz = ss.str();
    }
    return authz;
}

int TPCHandler::RedirectTransfer(const std::string &redirect_resource,
    XrdHttpExtReq &req, XrdOucErrInfo &error, TPCLogRecord &rec)
{
    int port;
    const char *ptr = error.getErrText(port);
    if ((ptr == NULL) || (*ptr == '\0') || (port == 0)) {
        rec.status = 500;
        char msg[] = "Internal error: redirect without hostname";
        logTransferEvent(LogMask::Error, rec, "REDIRECT_INTERNAL_ERROR", msg);
        return req.SendSimpleResp(rec.status, NULL, NULL, msg, 0);
    }

    // Construct redirection URL taking into consideration any opaque info
    std::string rdr_info = ptr;
    std::string host, opaque;
    size_t pos = rdr_info.find('?');
    host = rdr_info.substr(0, pos);

    if (pos != std::string::npos) {
      opaque = rdr_info.substr(pos + 1);
    }

    std::stringstream ss;
    ss << "Location: http" << (m_desthttps ? "s" : "") << "://" << host << ":" << port << "/" << redirect_resource;

    if (!opaque.empty()) {
      ss << "?" << opaque;
    }

    rec.status = 307;
    logTransferEvent(LogMask::Info, rec, "REDIRECT", ss.str());
    return req.SendSimpleResp(rec.status, NULL, const_cast<char *>(ss.str().c_str()),
        NULL, 0);
}

int TPCHandler::OpenWaitStall(XrdSfsFile &fh, const std::string &resource,
                      int mode, int openMode, const XrdSecEntity &sec,
                      const std::string &authz)
{
    int open_result;
    while (1) {
        int orig_ucap = fh.error.getUCap();
        fh.error.setUCap(orig_ucap | XrdOucEI::uIPv64);
        std::string opaque;
        size_t pos = resource.find('?');
        // Extract the path and opaque info from the resource
        std::string path = resource.substr(0, pos);

        if (pos != std::string::npos) {
          opaque = resource.substr(pos + 1);
        }

        // Append the authz information
        opaque += (opaque.empty() ? "" : "&");
        opaque += authz;
        open_result = fh.open(path.c_str(), mode, openMode, &sec, opaque.c_str());

        if ((open_result == SFS_STALL) || (open_result == SFS_STARTED)) {
            int secs_to_stall = fh.error.getErrInfo();
            if (open_result == SFS_STARTED) {secs_to_stall = secs_to_stall/2 + 5;}
            sleep(secs_to_stall);
        }
        break;
    }
    return open_result;
}

#ifdef XRD_CHUNK_RESP
/**
 * Determine size at remote end.
 */
int TPCHandler::DetermineXferSize(CURL *curl, XrdHttpExtReq &req, State &state,
                                  bool &success, TPCLogRecord &rec) {
    success = false;
    curl_easy_setopt(curl, CURLOPT_NOBODY, 1);
    CURLcode res;
    res = curl_easy_perform(curl);
    if (res == CURLE_HTTP_RETURNED_ERROR) {
        std::stringstream ss;
        ss << "Remote server failed request: " << curl_easy_strerror(res);
        rec.status = 500;
        logTransferEvent(LogMask::Error, rec, "SIZE_FAIL", ss.str());
        curl_easy_cleanup(curl);
        return req.SendSimpleResp(rec.status, NULL, NULL, const_cast<char *>(curl_easy_strerror(res)), 0);
    } else if (state.GetStatusCode() >= 400) {
        std::stringstream ss;
        ss << "Remote side failed with status code " << state.GetStatusCode();
        rec.status = 500;
        logTransferEvent(LogMask::Error, rec, "SIZE_FAIL", ss.str());
        curl_easy_cleanup(curl);
        return req.SendSimpleResp(rec.status, NULL, NULL, const_cast<char *>(ss.str().c_str()), 0);
    } else if (res) {
        std::stringstream ss;
        ss << "HTTP library failed: " << curl_easy_strerror(res);
        rec.status = 500;
        logTransferEvent(LogMask::Error, rec, "SIZE_FAIL", ss.str());
        char msg[] = "Unknown internal transfer failure";
        curl_easy_cleanup(curl);
        return req.SendSimpleResp(rec.status, NULL, NULL, msg, 0);
    }
    std::stringstream ss;
    ss << "Successfully determined remote size for pull request: "
       << state.GetContentLength();
    logTransferEvent(LogMask::Debug, rec, "SIZE_SUCCESS", ss.str());
    curl_easy_setopt(curl, CURLOPT_NOBODY, 0);
    success = true;
    return 0;
}

<<<<<<< HEAD
int TPCHandler::SendPerfMarker(XrdHttpExtReq &req, TPCLogRecord &rec,
    off_t bytes_transferred)
{
=======
int TPCHandler::SendPerfMarker(XrdHttpExtReq &req, TPC::State &state) {
    std::stringstream ss;
    const std::string crlf = "\n";
    ss << "Perf Marker" << crlf;
    ss << "Timestamp: " << time(NULL) << crlf;
    ss << "Stripe Index: 0" << crlf;
    ss << "Stripe Bytes Transferred: " << state.BytesTransferred() << crlf;
    ss << "Total Stripe Count: 1" << crlf;
    // Include the TCP connection associated with this transfer; used by
    // the TPC client for monitoring purposes.
    std::string desc = state.GetConnectionDescription();
    if (!desc.empty())
        ss << "RemoteConnections: " << desc << crlf;
    ss << "End" << crlf;

    return req.ChunkResp(ss.str().c_str(), 0);
}

int TPCHandler::SendPerfMarker(XrdHttpExtReq &req, std::vector<State*> &state,
    off_t bytes_transferred)
{
    // The 'performance marker' format is largely derived from how GridFTP works
    // (e.g., the concept of `Stripe` is not quite so relevant here).  See:
    //    https://twiki.cern.ch/twiki/bin/view/LCG/HttpTpcTechnical
    // Example marker:
    //    Perf Marker\n
    //    Timestamp: 1537788010\n
    //    Stripe Index: 0\n
    //    Stripe Bytes Transferred: 238745\n
    //    Total Stripe Count: 1\n
    //    RemoteConnections: tcp:129.93.3.4:1234,tcp:[2600:900:6:1301:268a:7ff:fef6:a590]:2345\n
    //    End\n
    //
>>>>>>> 705940f8
    std::stringstream ss;
    const std::string crlf = "\n";
    ss << "Perf Marker" << crlf;
    ss << "Timestamp: " << time(NULL) << crlf;
    ss << "Stripe Index: 0" << crlf;
    ss << "Stripe Bytes Transferred: " << bytes_transferred << crlf;
    ss << "Total Stripe Count: 1" << crlf;
    // Build a list of TCP connections associated with this transfer; used by
    // the TPC client for monitoring purposes.
    bool first = true;
    std::stringstream ss2;
    for (std::vector<State*>::const_iterator iter = state.begin();
        iter != state.end(); iter++)
    {
        std::string desc = (*iter)->GetConnectionDescription();
        if (!desc.empty()) {
            ss2 << (first ? "" : ",") << desc;
            first = false;
        }
    }
    if (!first)
        ss << "RemoteConnections: " << ss2.str() << crlf;
    ss << "End" << crlf;
    rec.bytes_transferred = bytes_transferred;
    logTransferEvent(LogMask::Debug, rec, "PERF_MARKER");

    return req.ChunkResp(ss.str().c_str(), 0);
}

int TPCHandler::RunCurlWithUpdates(CURL *curl, XrdHttpExtReq &req, State &state,
    TPCLogRecord &rec)
{
    // Create the multi-handle and add in the current transfer to it.
    CURLM *multi_handle = curl_multi_init();
    if (!multi_handle) {
        rec.status = 500;
        logTransferEvent(LogMask::Error, rec, "CURL_INIT_FAIL",
            "Failed to initialize a libcurl multi-handle");
        char msg[] = "Failed to initialize internal server memory";
        curl_easy_cleanup(curl);
        return req.SendSimpleResp(rec.status, NULL, NULL, msg, 0);
    }

    CURLMcode mres;
    mres = curl_multi_add_handle(multi_handle, curl);
    if (mres) {
        rec.status = 500;
        std::stringstream ss;
        ss << "Failed to add transfer to libcurl multi-handle: " << curl_multi_strerror(mres);
        logTransferEvent(LogMask::Error, rec, "CURL_INIT_FAIL", ss.str());
        char msg[] = "Failed to initialize internal server handle";
        curl_easy_cleanup(curl);
        curl_multi_cleanup(multi_handle);
        return req.SendSimpleResp(rec.status, NULL, NULL, msg, 0);
    }

    // Start response to client prior to the first call to curl_multi_perform
    int retval = req.StartChunkedResp(201, "Created", "Content-Type: text/plain");
    if (retval) {
        curl_easy_cleanup(curl);
        curl_multi_cleanup(multi_handle);
        logTransferEvent(LogMask::Error, rec, "RESPONSE_FAIL",
            "Failed to send the initial response to the TPC client");
        return retval;
    } else {
        logTransferEvent(LogMask::Debug, rec, "RESPONSE_START",
            "Initial transfer response sent to the TPC client");
    }

    // Transfer loop: use curl to actually run the transfer, but periodically
    // interrupt things to send back performance updates to the client.
    int running_handles = 1;
    time_t last_marker = 0;
    CURLcode res = static_cast<CURLcode>(-1);
    do {
        time_t now = time(NULL);
        time_t next_marker = last_marker + m_marker_period;
        if (now >= next_marker) {
<<<<<<< HEAD
            if (SendPerfMarker(req, rec, state.BytesTransferred())) {
=======
            if (SendPerfMarker(req, state)) {
>>>>>>> 705940f8
                curl_multi_remove_handle(multi_handle, curl);
                curl_easy_cleanup(curl);
                curl_multi_cleanup(multi_handle);
                logTransferEvent(LogMask::Error, rec, "PERFMARKER_FAIL",
                    "Failed to send a perf marker to the TPC client");
                return -1;
            }
            last_marker = now;
        }
        mres = curl_multi_perform(multi_handle, &running_handles);
        if (mres == CURLM_CALL_MULTI_PERFORM) {
            // curl_multi_perform should be called again immediately.  On newer
            // versions of curl, this is no longer used.
            continue;
        } else if (mres != CURLM_OK) {
            break;
        } else if (running_handles == 0) {
            break;
        }
        //printf("There are %d running handles\n", running_handles);

        // Harvest any messages, looking for CURLMSG_DONE.
        CURLMsg *msg;
        do {
            int msgq = 0;
            msg = curl_multi_info_read(multi_handle, &msgq);
            if (msg && (msg->msg == CURLMSG_DONE)) {
                CURL *easy_handle = msg->easy_handle;
                res = msg->data.result;
                curl_multi_remove_handle(multi_handle, easy_handle);
                curl_easy_cleanup(easy_handle);
            }
        } while (msg);

        int64_t max_sleep_time = next_marker - time(NULL);
        if (max_sleep_time <= 0) {
            continue;
        }
        int fd_count;
#ifdef HAVE_CURL_MULTI_WAIT
        mres = curl_multi_wait(multi_handle, NULL, 0, max_sleep_time*1000, &fd_count);
#else
        mres = curl_multi_wait_impl(multi_handle, max_sleep_time*1000, &fd_count);
#endif
        if (mres != CURLM_OK) {
            break;
        }
    } while (running_handles);

    if (mres != CURLM_OK) {
        std::stringstream ss;
        ss << "Internal libcurl multi-handle error: " << curl_multi_strerror(mres);
        logTransferEvent(LogMask::Error, rec, "TRANSFER_CURL_ERROR", ss.str());

        char msg[] = "Internal server error due to libcurl";
        curl_multi_remove_handle(multi_handle, curl);
        curl_easy_cleanup(curl);
        curl_multi_cleanup(multi_handle);

        if ((retval = req.ChunkResp(msg, 0))) {
            logTransferEvent(LogMask::Error, rec, "RESPONSE_FAIL",
                "Failed to send error message to the TPC client");
            return retval;
        }
        return req.ChunkResp(NULL, 0);
    }

    // Harvest any messages, looking for CURLMSG_DONE.
    CURLMsg *msg;
    do {
        int msgq = 0;
        msg = curl_multi_info_read(multi_handle, &msgq);
        if (msg && (msg->msg == CURLMSG_DONE)) {
            CURL *easy_handle = msg->easy_handle;
            res = msg->data.result;
            curl_multi_remove_handle(multi_handle, easy_handle);
            curl_easy_cleanup(easy_handle);
        }
    } while (msg);

    if (res == -1) { // No transfers returned?!?
        curl_multi_remove_handle(multi_handle, curl);
        curl_easy_cleanup(curl);
        curl_multi_cleanup(multi_handle);
        char msg[] = "Internal state error in libcurl";
        logTransferEvent(LogMask::Error, rec, "TRANSFER_CURL_ERROR", msg);

        if ((retval = req.ChunkResp(msg, 0))) {
            logTransferEvent(LogMask::Error, rec, "RESPONSE_FAIL",
                "Failed to send error message to the TPC client");
            return retval;
        }
        return req.ChunkResp(NULL, 0);
    }
    curl_multi_cleanup(multi_handle);

    rec.bytes_transferred = state.BytesTransferred();
    rec.tpc_status = state.GetStatusCode();

    // Generate the final response back to the client.
    std::stringstream ss;
<<<<<<< HEAD
    bool success = false;
    if (res != CURLE_OK) {
        std::stringstream ss2;
        ss2 << "HTTP library failure: " << curl_easy_strerror(res);
        logTransferEvent(LogMask::Error, rec, "TRANSFER_FAIL", ss2.str());
        ss << "failure: " << curl_easy_strerror(res);
    } else if (state.GetStatusCode() >= 400) {
        ss << "failure: Remote side failed with status code " << state.GetStatusCode();
        logTransferEvent(LogMask::Error, rec, "TRANSFER_FAIL", ss.str());
=======
    if (state.GetStatusCode() >= 400) {
        std::string err = state.GetErrorMessage();
        ss << "failure: Remote side failed with status code " << state.GetStatusCode();
        if (!err.empty()) {
            std::replace(err.begin(), err.end(), '\n', ' ');
            ss << "; error message: \"" << err << "\"";
        }
        m_log.Emsg(log_prefix, "Remote server failed request", ss.str().c_str());
    } else if (res != CURLE_OK) {
        m_log.Emsg(log_prefix, "Remote server failed request", curl_easy_strerror(res));
        ss << "failure: " << curl_easy_strerror(res);
>>>>>>> 705940f8
    } else {
        ss << "success: Created";
        success = true;
    }

    if ((retval = req.ChunkResp(ss.str().c_str(), 0))) {
        logTransferEvent(LogMask::Error, rec, "TRANSFER_ERROR",
            "Failed to send last update to remote client");
        return retval;
    } else if (success) {
        logTransferEvent(LogMask::Info, rec, "TRANSFER_SUCCESS");
    }
    return req.ChunkResp(NULL, 0);
}
#else
int TPCHandler::RunCurlBasic(CURL *curl, XrdHttpExtReq &req, State &state,
                             const char *log_prefix) {
    CURLcode res;
    res = curl_easy_perform(curl);
    curl_easy_cleanup(curl);
    if (res == CURLE_HTTP_RETURNED_ERROR) {
        m_log.Emsg(log_prefix, "Remote server failed request", curl_easy_strerror(res));
        return req.SendSimpleResp(500, NULL, NULL,
                                  const_cast<char *>(curl_easy_strerror(res)), 0);
    } else if (state.GetStatusCode() >= 400) {
        std::stringstream ss;
        ss << "Remote side failed with status code " << state.GetStatusCode();
        m_log.Emsg(log_prefix, "Remote server failed request", ss.str().c_str());
        return req.SendSimpleResp(500, NULL, NULL,
                                  const_cast<char *>(ss.str().c_str()), 0);
    } else if (res) {
        m_log.Emsg(log_prefix, "Curl failed", curl_easy_strerror(res));
        char msg[] = "Unknown internal transfer failure";
        return req.SendSimpleResp(500, NULL, NULL, msg, 0);
    } else {
        char msg[] = "Created";
        return req.SendSimpleResp(201, NULL, NULL, msg, 0);
    }
}
#endif

int TPCHandler::ProcessPushReq(const std::string & resource, XrdHttpExtReq &req) {
    TPCLogRecord rec;
    rec.log_prefix = "PushRequest";
    rec.local = req.resource;
    rec.remote = resource;
    rec.name = req.GetSecEntity().name;
    char *name = req.GetSecEntity().name;
    if (name) rec.name = name;
    logTransferEvent(LogMask::Info, rec, "PUSH_START", "Starting a push request");
    CURL *curl = curl_easy_init();
    curl_easy_setopt(curl, CURLOPT_NOSIGNAL, 1);
    if (!curl) {
        char msg[] = "Failed to initialize internal transfer resources";
        rec.status = 500;
        logTransferEvent(LogMask::Error, rec, "PUSH_FAIL", msg);
        return req.SendSimpleResp(rec.status, NULL, NULL, msg, 0);
    }
    auto query_header = req.headers.find("xrd-http-fullresource");
    std::string redirect_resource = req.resource;
    if (query_header != req.headers.end()) {
        redirect_resource = query_header->second;
    }

    AtomicBeg(m_monid_mutex);
    uint64_t file_monid = AtomicInc(m_monid);
    AtomicEnd(m_monid_mutex);
    std::unique_ptr<XrdSfsFile> fh(m_sfs->newFile(name, file_monid));
    if (!fh.get()) {
        curl_easy_cleanup(curl);
        rec.status = 500;
        logTransferEvent(LogMask::Error, rec, "OPEN_FAIL",
            "Failed to initialize internal transfer file handle");
        char msg[] = "Failed to initialize internal transfer file handle";
        return req.SendSimpleResp(rec.status, NULL, NULL, msg, 0);
    }
    std::string full_url = prepareURL(req);

    std::string authz = GetAuthz(req);

    int open_results = OpenWaitStall(*fh, full_url, SFS_O_RDONLY, 0644,
                                     req.GetSecEntity(), authz);
    if (SFS_REDIRECT == open_results) {
        curl_easy_cleanup(curl);
        return RedirectTransfer(redirect_resource, req, fh->error, rec);
    } else if (SFS_OK != open_results) {
        curl_easy_cleanup(curl);
        int code;
        char msg_generic[] = "Failed to open local resource";
        const char *msg = fh->error.getErrText(code);
        if (msg == NULL) msg = msg_generic;
        rec.status = 400;
        if (code == EACCES) rec.status = 401;
        else if (code == EEXIST) rec.status = 412;
        logTransferEvent(LogMask::Error, rec, "OPEN_FAIL", msg);
        int resp_result = req.SendSimpleResp(rec.status, NULL, NULL,
                                             const_cast<char *>(msg), 0);
        fh->close();
        return resp_result;
    }
    if (!m_cadir.empty()) {
            curl_easy_setopt(curl, CURLOPT_CAPATH, m_cadir.c_str());
    }
    curl_easy_setopt(curl, CURLOPT_URL, resource.c_str());

    Stream stream(std::move(fh), 0, 0, m_log);
    State state(0, stream, curl, true);
    state.CopyHeaders(req);

#ifdef XRD_CHUNK_RESP
    return RunCurlWithUpdates(curl, req, state, rec);
#else
    return RunCurlBasic(curl, req, state, "ProcessPushReq");
#endif
}

int TPCHandler::ProcessPullReq(const std::string &resource, XrdHttpExtReq &req) {
    TPCLogRecord rec;
    rec.log_prefix = "PullRequest";
    rec.local = req.resource;
    rec.remote = resource;
    char *name = req.GetSecEntity().name;
    if (name) rec.name = name;
    logTransferEvent(LogMask::Info, rec, "PULL_START", "Starting a push request");
    CURL *curl = curl_easy_init();
    curl_easy_setopt(curl, CURLOPT_NOSIGNAL, 1);
    if (!curl) {
            char msg[] = "Failed to initialize internal transfer resources";
            rec.status = 500;
            logTransferEvent(LogMask::Error, rec, "PULL_FAIL", msg);
            return req.SendSimpleResp(rec.status, NULL, NULL, msg, 0);
    }
    std::unique_ptr<XrdSfsFile> fh(m_sfs->newFile(name, m_monid++));
    if (!fh.get()) {
            curl_easy_cleanup(curl);
            char msg[] = "Failed to initialize internal transfer file handle";
             rec.status = 500;
            logTransferEvent(LogMask::Error, rec, "PULL_FAIL", msg);
            return req.SendSimpleResp(rec.status, NULL, NULL, msg, 0);
    }
    auto query_header = req.headers.find("xrd-http-fullresource");
    std::string redirect_resource = req.resource;
    if (query_header != req.headers.end()) {
        redirect_resource = query_header->second;
    }
    XrdSfsFileOpenMode mode = SFS_O_CREAT;
    auto overwrite_header = req.headers.find("Overwrite");
    if ((overwrite_header == req.headers.end()) || (overwrite_header->second == "T")) {
        mode = SFS_O_TRUNC;
    }
    int streams = 1;
    {
        auto streams_header = req.headers.find("X-Number-Of-Streams");
        if (streams_header != req.headers.end()) {
            int stream_req = -1;
            try {
                stream_req = std::stol(streams_header->second);
            } catch (...) { // Handled below
            }
            if (stream_req < 0 || stream_req > 100) {
                curl_easy_cleanup(curl);
                char msg[] = "Invalid request for number of streams";
                rec.status = 500;
                logTransferEvent(LogMask::Info, rec, "INVALID_REQUEST", msg);
                return req.SendSimpleResp(rec.status, NULL, NULL, msg, 0);
            }
            streams = streams == 0 ? 1 : stream_req;
        }
    }
    rec.streams = streams;
    std::string full_url = prepareURL(req);
    std::string authz = GetAuthz(req);

    int open_result = OpenWaitStall(*fh, full_url, mode|SFS_O_WRONLY, 0644,
                                    req.GetSecEntity(), authz);
    if (SFS_REDIRECT == open_result) {
        curl_easy_cleanup(curl);
        return RedirectTransfer(redirect_resource, req, fh->error, rec);
    } else if (SFS_OK != open_result) {
        curl_easy_cleanup(curl);
        int code;
        char msg_generic[] = "Failed to open local resource";
        const char *msg = fh->error.getErrText(code);
        if ((msg == NULL) || (*msg == '\0')) msg = msg_generic;
        rec.status = 400;
        if (code == EACCES) rec.status = 401;
        else if (code == EEXIST) rec.status = 412;
        logTransferEvent(LogMask::Error, rec, "OPEN_FAIL", msg);
        int resp_result = req.SendSimpleResp(rec.status, NULL, NULL,
                                             const_cast<char *>(msg), 0);
        fh->close();
        return resp_result;
    }
    if (!m_cadir.empty()) {
        curl_easy_setopt(curl, CURLOPT_CAPATH, m_cadir.c_str());
    }
    curl_easy_setopt(curl, CURLOPT_URL, resource.c_str());
    Stream stream(std::move(fh), streams * m_pipelining_multiplier, m_block_size, m_log);
    State state(0, stream, curl, false);
    state.CopyHeaders(req);

#ifdef XRD_CHUNK_RESP
    if (streams > 1) {
        return RunCurlWithStreams(req, state, streams, rec);
    } else {
        return RunCurlWithUpdates(curl, req, state, rec);
    }
#else
    return RunCurlBasic(curl, req, state, "ProcessPullReq");
#endif
}


void TPCHandler::logTransferEvent(LogMask mask, const TPCLogRecord &rec,
        const std::string &event, const std::string &message)
{
    if (!(m_log.getMsgMask() & mask)) {return;}

    std::stringstream ss;
    ss << "event=" << event << ", local=" << rec.local << ", remote=" << rec.remote;
    if (rec.name.empty())
       ss << ", user=(anonymous)";
    else
       ss << ", user=" << rec.name;
    if (rec.streams != 1)
       ss << ", streams=" << rec.streams;
    if (rec.bytes_transferred >= 0)
       ss << ", bytes_transferred=" << rec.bytes_transferred;
    if (rec.status >= 0)
       ss << ", status=" << rec.status;
    if (rec.tpc_status >= 0)
       ss << ", tpc_status=" << rec.tpc_status;
    if (!message.empty())
       ss << "; " << message;
    m_log.Log(mask, rec.log_prefix.c_str(), ss.str().c_str());
}


extern "C" {

XrdHttpExtHandler *XrdHttpGetExtHandler(XrdSysError *log, const char * config, const char * /*parms*/, XrdOucEnv *myEnv) {
    if (curl_global_init(CURL_GLOBAL_DEFAULT)) {
        log->Emsg("TPCInitialize", "libcurl failed to initialize");
        return NULL;
    }

    TPCHandler *retval{NULL};
    if (!config) {
        log->Emsg("TPCInitialize", "TPC handler requires a config filename in order to load");
        return NULL;
    }
    try {
        log->Emsg("TPCInitialize", "Will load configuration for the TPC handler from", config);
        retval = new TPCHandler(log, config, myEnv);
    } catch (std::runtime_error &re) {
        log->Emsg("TPCInitialize", "Encountered a runtime failure when loading ", re.what());
        //printf("Provided env vars: %p, XrdInet*: %p\n", myEnv, myEnv->GetPtr("XrdInet*"));
    }
    return retval;
}

}
<|MERGE_RESOLUTION|>--- conflicted
+++ resolved
@@ -109,14 +109,8 @@
 
 TPCHandler::TPCHandler(XrdSysError *log, const char *config, XrdOucEnv *myEnv) :
         m_desthttps(false),
-<<<<<<< HEAD
         m_log(log->logger(), "TPC_"),
-        m_handle_base(NULL),
-        m_handle_chained(NULL)
-=======
-        m_log(*log),
         m_sfs(NULL)
->>>>>>> 705940f8
 {
     if (!Configure(config, myEnv)) {
         throw std::runtime_error("Failed to configure the HTTP third-party-copy handler.");
@@ -252,12 +246,7 @@
     return 0;
 }
 
-<<<<<<< HEAD
-int TPCHandler::SendPerfMarker(XrdHttpExtReq &req, TPCLogRecord &rec,
-    off_t bytes_transferred)
-{
-=======
-int TPCHandler::SendPerfMarker(XrdHttpExtReq &req, TPC::State &state) {
+int TPCHandler::SendPerfMarker(XrdHttpExtReq &req, TPCLogRecord &rec, TPC::State &state) {
     std::stringstream ss;
     const std::string crlf = "\n";
     ss << "Perf Marker" << crlf;
@@ -271,11 +260,13 @@
     if (!desc.empty())
         ss << "RemoteConnections: " << desc << crlf;
     ss << "End" << crlf;
+    rec.bytes_transferred = state.BytesTransferred();
+    logTransferEvent(LogMask::Debug, rec, "PERF_MARKER");
 
     return req.ChunkResp(ss.str().c_str(), 0);
 }
 
-int TPCHandler::SendPerfMarker(XrdHttpExtReq &req, std::vector<State*> &state,
+int TPCHandler::SendPerfMarker(XrdHttpExtReq &req, TPCLogRecord &rec, std::vector<State*> &state,
     off_t bytes_transferred)
 {
     // The 'performance marker' format is largely derived from how GridFTP works
@@ -290,7 +281,6 @@
     //    RemoteConnections: tcp:129.93.3.4:1234,tcp:[2600:900:6:1301:268a:7ff:fef6:a590]:2345\n
     //    End\n
     //
->>>>>>> 705940f8
     std::stringstream ss;
     const std::string crlf = "\n";
     ss << "Perf Marker" << crlf;
@@ -369,11 +359,7 @@
         time_t now = time(NULL);
         time_t next_marker = last_marker + m_marker_period;
         if (now >= next_marker) {
-<<<<<<< HEAD
-            if (SendPerfMarker(req, rec, state.BytesTransferred())) {
-=======
-            if (SendPerfMarker(req, state)) {
->>>>>>> 705940f8
+            if (SendPerfMarker(req, rec, state)) {
                 curl_multi_remove_handle(multi_handle, curl);
                 curl_easy_cleanup(curl);
                 curl_multi_cleanup(multi_handle);
@@ -475,29 +461,22 @@
 
     // Generate the final response back to the client.
     std::stringstream ss;
-<<<<<<< HEAD
     bool success = false;
-    if (res != CURLE_OK) {
+    if (state.GetStatusCode() >= 400) {
+        std::string err = state.GetErrorMessage();
+        std::stringstream ss2;
+        ss2 << "Remote side failed with status code " << state.GetStatusCode();
+        if (!err.empty()) {
+            std::replace(err.begin(), err.end(), '\n', ' ');
+            ss2 << "; error message: \"" << err << "\"";
+        }
+        logTransferEvent(LogMask::Error, rec, "TRANSFER_FAIL", ss2.str());
+        ss << "failure: " << ss2.str();
+    } else if (res != CURLE_OK) {
         std::stringstream ss2;
         ss2 << "HTTP library failure: " << curl_easy_strerror(res);
         logTransferEvent(LogMask::Error, rec, "TRANSFER_FAIL", ss2.str());
         ss << "failure: " << curl_easy_strerror(res);
-    } else if (state.GetStatusCode() >= 400) {
-        ss << "failure: Remote side failed with status code " << state.GetStatusCode();
-        logTransferEvent(LogMask::Error, rec, "TRANSFER_FAIL", ss.str());
-=======
-    if (state.GetStatusCode() >= 400) {
-        std::string err = state.GetErrorMessage();
-        ss << "failure: Remote side failed with status code " << state.GetStatusCode();
-        if (!err.empty()) {
-            std::replace(err.begin(), err.end(), '\n', ' ');
-            ss << "; error message: \"" << err << "\"";
-        }
-        m_log.Emsg(log_prefix, "Remote server failed request", ss.str().c_str());
-    } else if (res != CURLE_OK) {
-        m_log.Emsg(log_prefix, "Remote server failed request", curl_easy_strerror(res));
-        ss << "failure: " << curl_easy_strerror(res);
->>>>>>> 705940f8
     } else {
         ss << "success: Created";
         success = true;
