--- conflicted
+++ resolved
@@ -158,13 +158,7 @@
 virtual
 int       Create(const char *, const char *, mode_t, XrdOucEnv &, int opts=0) override;
 void      EnvInfo(XrdOucEnv *envP) override;
-<<<<<<< HEAD
-//uint64_t  Features() override {std::cerr<<myFeatures<<std::endl;return 256|myFeatures;}
 uint64_t  Features() override {return myFeatures;}
-//uint64_t  Features() override;
-=======
-uint64_t  Features() override {return myFeatures;}
->>>>>>> d994dc9b
 int       Init(XrdSysLogger *, const char *) override {return -ENOTSUP;}
 int       Init(XrdSysLogger *, const char *, XrdOucEnv *envP) override;
 int       Lfn2Pfn(const char *Path, char *buff, int blen) override;
