--- conflicted
+++ resolved
@@ -1385,11 +1385,7 @@
 
   }
 
-<<<<<<< HEAD
-  if (secxtractor) secxtractor->InitCTX(sslctx, XrdHttpTrace->What);
-=======
   if (secxtractor) secxtractor->Init(sslctx, XrdHttpTrace->What);
->>>>>>> bde03fb7
 
   ERR_print_errors(sslbio_err);
   return 0;
