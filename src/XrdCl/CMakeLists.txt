
include( XRootDCommon )

#-------------------------------------------------------------------------------
# Shared library version
#-------------------------------------------------------------------------------
set( XRD_CL_VERSION   2.0.0 )
set( XRD_CL_SOVERSION 2 )

#-------------------------------------------------------------------------------
# The XrdCl Pipelining API
# (we build this API only if the compiler has a good support for c++11)
#-------------------------------------------------------------------------------
if( XrdClPipelines )
  set( XrdClPipelineSources
       XrdClOperations.cc          XrdClOperations.hh
       							   XrdClOperationHandlers.hh
       							   XrdClArg.hh
       							   XrdClFwd.hh
								   XrdClParallelOperation.hh
								   XrdClFileOperations.hh
								   XrdClFileSystemOperations.hh
  )
endif()

#-------------------------------------------------------------------------------
# The XrdCl lib
#-------------------------------------------------------------------------------
add_library(
  XrdCl
  SHARED
  XrdClLog.cc                    XrdClLog.hh
  XrdClUtils.cc                  XrdClUtils.hh
                                 XrdClOptimizers.hh
                                 XrdClConstants.hh
  XrdClEnv.cc                    XrdClEnv.hh
  XrdClDefaultEnv.cc             XrdClDefaultEnv.hh
  XrdClURL.cc                    XrdClURL.hh
  XrdClStatus.cc                 XrdClStatus.hh
  XrdClSocket.cc                 XrdClSocket.hh
  XrdClTls.cc                    XrdClTls.hh
                                 XrdClPoller.hh
  XrdClPollerFactory.cc          XrdClPollerFactory.hh
  XrdClPollerBuiltIn.cc          XrdClPollerBuiltIn.hh
  XrdClPostMaster.cc             XrdClPostMaster.hh
                                 XrdClPostMasterInterfaces.hh
  XrdClChannel.cc                XrdClChannel.hh
  XrdClStream.cc                 XrdClStream.hh
  XrdClXRootDTransport.cc        XrdClXRootDTransport.hh
  XrdClInQueue.cc                XrdClInQueue.hh
  XrdClOutQueue.cc               XrdClOutQueue.hh
  XrdClTaskManager.cc            XrdClTaskManager.hh
  XrdClSIDManager.cc             XrdClSIDManager.hh
  XrdClFileSystem.cc             XrdClFileSystem.hh
  XrdClXRootDMsgHandler.cc       XrdClXRootDMsgHandler.hh
                                 XrdClBuffer.hh
                                 XrdClMessage.hh
  XrdClMessageUtils.cc           XrdClMessageUtils.hh
  XrdClXRootDResponses.cc        XrdClXRootDResponses.hh
                                 XrdClRequestSync.hh
  XrdClFile.cc                   XrdClFile.hh
  XrdClFileStateHandler.cc       XrdClFileStateHandler.hh
  XrdClCopyProcess.cc            XrdClCopyProcess.hh
  XrdClClassicCopyJob.cc         XrdClClassicCopyJob.hh
  XrdClThirdPartyCopyJob.cc      XrdClThirdPartyCopyJob.hh
  XrdClAsyncSocketHandler.cc     XrdClAsyncSocketHandler.hh
  XrdClChannelHandlerList.cc     XrdClChannelHandlerList.hh
  XrdClForkHandler.cc            XrdClForkHandler.hh
  XrdClCheckSumManager.cc        XrdClCheckSumManager.hh
  XrdClTransportManager.cc       XrdClTransportManager.hh
                                 XrdClSyncQueue.hh
  XrdClJobManager.cc             XrdClJobManager.hh
                                 XrdClResponseJob.hh
  XrdClFileTimer.cc              XrdClFileTimer.hh
                                 XrdClUglyHacks.hh
                                 XrdClPlugInInterface.hh
  XrdClPlugInManager.cc          XrdClPlugInManager.hh
                                 XrdClPropertyList.hh
                                 XrdClCopyJob.hh
  XrdClFileSystemUtils.cc        XrdClFileSystemUtils.hh
  XrdClTPFallBackCopyJob.cc      XrdClTPFallBackCopyJob.hh
  XrdClMetalinkRedirector.cc     XrdClMetalinkRedirector.hh
  XrdClRedirectorRegistry.cc     XrdClRedirectorRegistry.hh
  XrdClZipArchiveReader.cc       XrdClZipArchiveReader.hh
  XrdClXCpCtx.cc                 XrdClXCpCtx.hh
  XrdClXCpSrc.cc                 XrdClXCpSrc.hh
  XrdClLocalFileHandler.cc       XrdClLocalFileHandler.hh
  XrdClLocalFileTask.cc          XrdClLocalFileTask.hh
  XrdClZipListHandler.cc      XrdClZipListHandler.hh
  
  ${XrdClPipelineSources}
)

target_link_libraries(
  XrdCl
  XrdXml
  XrdUtils
  pthread
  ${UUID_LIBRARY}
  z
  ${EXTRA_LIBS}
  ${CMAKE_DL_LIBS}
  ${OPENSSL_LIBRARIES})

set_target_properties(
  XrdCl
  PROPERTIES
  INTERFACE_LINK_LIBRARIES ""
  LINK_INTERFACE_LIBRARIES ""
  VERSION   ${XRD_CL_VERSION}
  SOVERSION ${XRD_CL_SOVERSION} )

#-------------------------------------------------------------------------------
# xrdfs
#-------------------------------------------------------------------------------
if( NOT XRDCL_LIB_ONLY )
add_executable(
  xrdfs
  XrdClFS.cc
  XrdClFSExecutor.cc         XrdClFSExecutor.hh )

target_link_libraries(
  xrdfs
  pthread
  XrdCl
  XrdUtils
  ${READLINE_LIBRARY}
  ${NCURSES_LIBRARY} )
endif()

#-------------------------------------------------------------------------------
# xrdcopy
#-------------------------------------------------------------------------------
if( NOT XRDCL_LIB_ONLY )
add_executable(
  xrdcp
  XrdClCopy.cc )

target_link_libraries(
  xrdcp
  XrdCl
  XrdAppUtils )
endif()

#-------------------------------------------------------------------------------
# Install
#-------------------------------------------------------------------------------
install(
  TARGETS XrdCl
  RUNTIME DESTINATION ${CMAKE_INSTALL_BINDIR}
  LIBRARY DESTINATION ${CMAKE_INSTALL_LIBDIR} )

if( NOT XRDCL_LIB_ONLY )
install(
  TARGETS xrdfs xrdcp
  RUNTIME DESTINATION ${CMAKE_INSTALL_BINDIR}
  LIBRARY DESTINATION ${CMAKE_INSTALL_LIBDIR} )
endif()

install(
  FILES
    XrdClAnyObject.hh
    XrdClBuffer.hh
    XrdClConstants.hh
    XrdClCopyProcess.hh
    XrdClDefaultEnv.hh
    XrdClEnv.hh
    XrdClFile.hh
    XrdClFileSystem.hh
    XrdClMonitor.hh
    XrdClStatus.hh
    XrdClURL.hh
    XrdClXRootDResponses.hh
    XrdClPlugInInterface.hh
    XrdClPlugInManager.hh
    XrdClPropertyList.hh
    XrdClLog.hh
  DESTINATION    ${CMAKE_INSTALL_INCLUDEDIR}/xrootd/XrdCl )
  
install(
  FILES
    XrdClFileSystemUtils.hh
    XrdClMessage.hh
    XrdClPostMaster.hh
    XrdClPostMasterInterfaces.hh
    XrdClTransportManager.hh
    XrdClOperations.hh
    XrdClOperationHandlers.hh
    XrdClArg.hh
    XrdClFwd.hh
<<<<<<< HEAD
    XrdClParallelOperation.hh
    XrdClFileOperations.hh
    XrdClFileSystemOperations.hh
  DESTINATION ${CMAKE_INSTALL_INCLUDEDIR}/xrootd/private )
=======
	XrdClParallelOperation.hh
	XrdClFileOperations.hh
	XrdClFileSystemOperations.hh
  DESTINATION ${CMAKE_INSTALL_INCLUDEDIR}/xrootd/private/XrdCl )
>>>>>>> 3ae43fff

if( NOT XRDCL_LIB_ONLY )
install(
  FILES
  ${PROJECT_SOURCE_DIR}/docs/man/xrdfs.1
  ${PROJECT_SOURCE_DIR}/docs/man/xrdcp.1
  DESTINATION ${CMAKE_INSTALL_MANDIR}/man1 )

install(
  CODE "
    EXECUTE_PROCESS(
      COMMAND ln -sf xrdcp xrdcopy
      WORKING_DIRECTORY \$ENV{DESTDIR}/${CMAKE_INSTALL_PREFIX}/${CMAKE_INSTALL_BINDIR} )"
)

install(
  CODE "
    EXECUTE_PROCESS(
      COMMAND ln -sf xrdcp.1 xrdcopy.1
      WORKING_DIRECTORY \$ENV{DESTDIR}/${CMAKE_INSTALL_PREFIX}/${CMAKE_INSTALL_MANDIR}/man1 )"
)

install(
  CODE "
    FOREACH(MANPAGE xrdfs.1 xrdcp.1 xrdmapc.1)
      MESSAGE( \"-- Processing: \" \$ENV{DESTDIR}/${CMAKE_INSTALL_PREFIX}/${CMAKE_INSTALL_MANDIR}/man1/\${MANPAGE} )
      EXECUTE_PROCESS(
        COMMAND cat \${MANPAGE}
        COMMAND sed  -e \"s/__VERSION__/${XROOTD_VERSION}/\"
        OUTPUT_FILE \${MANPAGE}.new
        WORKING_DIRECTORY \$ENV{DESTDIR}/${CMAKE_INSTALL_PREFIX}/${CMAKE_INSTALL_MANDIR}/man1 )
      EXECUTE_PROCESS(
        COMMAND mv -f \${MANPAGE}.new \${MANPAGE}
        WORKING_DIRECTORY \$ENV{DESTDIR}/${CMAKE_INSTALL_PREFIX}/${CMAKE_INSTALL_MANDIR}/man1 )
    ENDFOREACH()"
)

endif()<|MERGE_RESOLUTION|>--- conflicted
+++ resolved
@@ -188,17 +188,10 @@
     XrdClOperationHandlers.hh
     XrdClArg.hh
     XrdClFwd.hh
-<<<<<<< HEAD
-    XrdClParallelOperation.hh
-    XrdClFileOperations.hh
-    XrdClFileSystemOperations.hh
-  DESTINATION ${CMAKE_INSTALL_INCLUDEDIR}/xrootd/private )
-=======
-	XrdClParallelOperation.hh
-	XrdClFileOperations.hh
-	XrdClFileSystemOperations.hh
+	  XrdClParallelOperation.hh
+	  XrdClFileOperations.hh
+	  XrdClFileSystemOperations.hh
   DESTINATION ${CMAKE_INSTALL_INCLUDEDIR}/xrootd/private/XrdCl )
->>>>>>> 3ae43fff
 
 if( NOT XRDCL_LIB_ONLY )
 install(
